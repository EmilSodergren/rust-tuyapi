//! # Rust Tuyapi
//! This library can be used to interact with Tuya/Smart Home devices. It utilizes the Tuya
//! protocol version 3.1 and 3.3 to send and receive messages from the devices.
//!
//! ## Example
//! This shows how to turn on a wall socket.
//! ```no_run
//! # extern crate rust_tuyapi;
//! # use rust_tuyapi::{Payload, Result, PayloadStruct,tuyadevice::TuyaDevice};
//! # use std::net::IpAddr;
//! # use std::str::FromStr;
//! # use std::collections::HashMap;
//! # use std::time::SystemTime;
//! # use serde_json::json;
//! # fn main() -> Result<()> {
//! // The dps value is device specific, this socket turns on with key "1"
//! let mut dps = HashMap::new();
//! dps.insert("1".to_string(), json!(true));
//! let current_time = SystemTime::now()
//!     .duration_since(SystemTime::UNIX_EPOCH).unwrap().as_secs() as u32;
//!
//! // Create the payload to be sent, this will be serialized to the JSON format
//! let payload = Payload::Struct(PayloadStruct{
//!        dev_id: "123456789abcdef".to_string(),
//!        gw_id: Some("123456789abcdef".to_string()),
//!        uid: None,
//!        t: Some(current_time),
//!        dps: dps,
//!        });
//! // Create a TuyaDevice, this is the type used to set/get status to/from a Tuya compatible
//! // device.
//! let tuya_device = TuyaDevice::create("ver3.3", Some("fedcba987654321"),
//!     IpAddr::from_str("192.168.0.123").unwrap())?;
//!
//! // Set the payload state on the Tuya device, an error here will contain
//! // the error message received from the device.
//! tuya_device.set(payload, 0)?;
//! # Ok(())
//! # }
//! ```
mod cipher;
mod crc;
pub mod error;
pub mod mesparse;
pub mod tuyadevice;

extern crate num;
extern crate num_derive;
#[macro_use]
extern crate lazy_static;

use serde::{Deserialize, Serialize};

use std::collections::HashMap;
use std::convert::TryFrom;
use std::fmt::Display;

use crate::error::ErrorKind;
use std::convert::TryInto;

<<<<<<< HEAD
/// The Payload enum represents a payload sent to, and recevied from the Tuya devices. It might be
/// a struct (ser/de from json) or a plain string.
=======
pub type Result<T> = std::result::Result<T, ErrorKind>;

>>>>>>> 0870458f
#[derive(Debug, Clone, PartialEq)]
pub enum Payload {
    Struct(PayloadStruct),
    String(String),
}

impl Payload {
    pub fn new(
        dev_id: String,
        gw_id: Option<String>,
        uid: Option<String>,
        t: Option<u32>,
        dps: HashMap<String, serde_json::Value>,
    ) -> Payload {
        Payload::Struct(PayloadStruct {
            dev_id,
            gw_id,
            uid,
            t,
            dps,
        })
    }
}

impl Display for Payload {
    fn fmt(&self, f: &mut std::fmt::Formatter<'_>) -> std::fmt::Result {
        match self {
            Payload::Struct(s) => write!(f, "{}", s),
            Payload::String(s) => write!(f, "{}", s),
        }
    }
}

/// The PayloadStruct is Serialized to json and sent to the device. The dps field contains the
/// actual commands to set and are device specific.
#[derive(Serialize, Deserialize, Debug, PartialEq, Clone)]
pub struct PayloadStruct {
    #[serde(rename = "devId")]
    pub dev_id: String,
    #[serde(rename = "gwId", skip_serializing_if = "Option::is_none")]
    pub gw_id: Option<String>,
    #[serde(skip_serializing_if = "Option::is_none")]
    pub uid: Option<String>,
    #[serde(skip_serializing_if = "Option::is_none")]
    pub t: Option<u32>,
    pub dps: HashMap<String, serde_json::Value>,
}

/// This trait is implemented to allow truncated logging of secret data.
pub trait Truncate {
    fn truncate(&self) -> Self;

    /// Take the last 5 characters
    fn truncate_str(text: &str) -> &str {
        if let Some((i, _)) = text.char_indices().rev().nth(5) {
            return &text[i..];
        }
        text
    }
}

impl TryFrom<Vec<u8>> for Payload {
    type Error = ErrorKind;

    fn try_from(vec: Vec<u8>) -> Result<Self> {
        match serde_json::from_slice(&vec)? {
            serde_json::Value::String(s) => Ok(Payload::String(s)),
            value => Ok(Payload::Struct(serde_json::from_value(value)?)),
        }
    }
}
impl TryInto<Vec<u8>> for Payload {
    type Error = ErrorKind;

    fn try_into(self) -> Result<Vec<u8>> {
        match self {
            Payload::Struct(s) => Ok(serde_json::to_vec(&s)?),
            Payload::String(s) => Ok(s.as_bytes().to_vec()),
        }
    }
}

impl Truncate for PayloadStruct {
    fn truncate(&self) -> PayloadStruct {
        PayloadStruct {
            dev_id: String::from("...") + Self::truncate_str(&self.dev_id),
            gw_id: self
                .gw_id
                .as_ref()
                .map(|gwid| String::from("...") + Self::truncate_str(gwid)),
            t: self.t,
            uid: self.uid.clone(),
            dps: self.dps.clone(),
        }
    }
}

impl Display for PayloadStruct {
    fn fmt(&self, f: &mut std::fmt::Formatter<'_>) -> std::fmt::Result {
        let full_display = std::env::var("TUYA_FULL_DISPLAY").map_or_else(|_| false, |_| true);
        if full_display {
            write!(f, "{}", serde_json::to_string(self).unwrap())
        } else {
            write!(f, "{}", serde_json::to_string(&self.truncate()).unwrap())
        }
    }
}<|MERGE_RESOLUTION|>--- conflicted
+++ resolved
@@ -58,13 +58,9 @@
 use crate::error::ErrorKind;
 use std::convert::TryInto;
 
-<<<<<<< HEAD
+pub type Result<T> = std::result::Result<T, ErrorKind>;
 /// The Payload enum represents a payload sent to, and recevied from the Tuya devices. It might be
 /// a struct (ser/de from json) or a plain string.
-=======
-pub type Result<T> = std::result::Result<T, ErrorKind>;
-
->>>>>>> 0870458f
 #[derive(Debug, Clone, PartialEq)]
 pub enum Payload {
     Struct(PayloadStruct),
