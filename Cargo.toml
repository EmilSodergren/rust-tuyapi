[package]
name = "rust-tuyapi"
version = "0.4.1"
authors = ["Emil Sodergren <EmilSodergren@users.noreply.github.com>"]
edition = "2018"
description = "This package is a rust port of the exellent NodeJS implementation by codetheweb for the Tuya API"
homepage = "https://github.com/EmilSodergren/rust-tuyapi"
repository = "https://github.com/EmilSodergren/rust-tuyapi"
license-file = "LICENSE"
keywords = ["tuya", "smarthome", "smartlife"]

[lib]
doctest = false

# See more keys and their definitions at https://doc.rust-lang.org/cargo/reference/manifest.html

[dependencies]
atomic-counter = "1.0.1"
base64 = "0.13"
hex = "0.4"
json = "0.12"
lazy_static = "1.4"
log = "0.4"
md5 = "0.7"
<<<<<<< HEAD
nom = "6.1"
num = "0.3"
=======
nom = "5.1"
num = "0.4"
>>>>>>> 404c653b
num-derive = "0.3"
num-traits = "0.2"
openssl = { version = "0.10", features = ["vendored"] }
serde = { version = "1.0", features = ["derive"] }
serde_json = "1.0"
thiserror = "1.0"<|MERGE_RESOLUTION|>--- conflicted
+++ resolved
@@ -22,13 +22,8 @@
 lazy_static = "1.4"
 log = "0.4"
 md5 = "0.7"
-<<<<<<< HEAD
 nom = "6.1"
-num = "0.3"
-=======
-nom = "5.1"
 num = "0.4"
->>>>>>> 404c653b
 num-derive = "0.3"
 num-traits = "0.2"
 openssl = { version = "0.10", features = ["vendored"] }
